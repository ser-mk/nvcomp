/*
 * Copyright (c) 2017-2021, NVIDIA CORPORATION. All rights reserved.
 *
 * Redistribution and use in source and binary forms, with or without
 * modification, are permitted provided that the following conditions
 * are met:
 *  * Redistributions of source code must retain the above copyright
 *    notice, this list of conditions and the following disclaimer.
 *  * Redistributions in binary form must reproduce the above copyright
 *    notice, this list of conditions and the following disclaimer in the
 *    documentation and/or other materials provided with the distribution.
 *  * Neither the name of NVIDIA CORPORATION nor the names of its
 *    contributors may be used to endorse or promote products derived
 *    from this software without specific prior written permission.
 *
 * THIS SOFTWARE IS PROVIDED BY THE COPYRIGHT HOLDERS ``AS IS'' AND ANY
 * EXPRESS OR IMPLIED WARRANTIES, INCLUDING, BUT NOT LIMITED TO, THE
 * IMPLIED WARRANTIES OF MERCHANTABILITY AND FITNESS FOR A PARTICULAR
 * PURPOSE ARE DISCLAIMED.  IN NO EVENT SHALL THE COPYRIGHT OWNER OR
 * CONTRIBUTORS BE LIABLE FOR ANY DIRECT, INDIRECT, INCIDENTAL, SPECIAL,
 * EXEMPLARY, OR CONSEQUENTIAL DAMAGES (INCLUDING, BUT NOT LIMITED TO,
 * PROCUREMENT OF SUBSTITUTE GOODS OR SERVICES; LOSS OF USE, DATA, OR
 * PROFITS; OR BUSINESS INTERRUPTION) HOWEVER CAUSED AND ON ANY THEORY
 * OF LIABILITY, WHETHER IN CONTRACT, STRICT LIABILITY, OR TORT
 * (INCLUDING NEGLIGENCE OR OTHERWISE) ARISING IN ANY WAY OUT OF THE USE
 * OF THIS SOFTWARE, EVEN IF ADVISED OF THE POSSIBILITY OF SUCH DAMAGE.
 */

#include "nvcomp/gdeflate.h"

#include "Check.h"
#include "CudaUtils.h"
#include "common.h"
#include "nvcomp.h"
#include "nvcomp.hpp"
#include "type_macros.h"

#include <cassert>
#include <iostream>
#include <list>
#include <map>
#include <mutex>
#include <sstream>
#include <vector>

#ifdef ENABLE_GDEFLATE
#include "gdeflate.h"
#include "gdeflateKernels.h"
#endif

using namespace nvcomp;

<<<<<<< HEAD
=======
#ifdef ENABLE_GDEFLATE
>>>>>>> 0c2f96a2
gdeflate::gdeflate_compression_algo getGdeflateEnumFromFormatOpts(nvcompBatchedGdeflateOpts_t format_opts) {
  gdeflate::gdeflate_compression_algo algo;
  switch(format_opts.algo) {
    case (0) :
      algo = gdeflate::HASH_BASED;
      break;
    case(1) :
      algo = gdeflate::OPTIMAL_PARSE;
      break;
    default :
      throw std::invalid_argument("Invalid format_opts.algo value (not 0 or 1)");
  }
  return algo;
}
<<<<<<< HEAD
=======
#endif
>>>>>>> 0c2f96a2

nvcompStatus_t nvcompBatchedGdeflateDecompressGetTempSize(
    const size_t num_chunks,
    const size_t max_uncompressed_chunk_size,
    size_t* const temp_bytes)
{
#ifdef ENABLE_GDEFLATE
  CHECK_NOT_NULL(temp_bytes);

  try {
    gdeflate::decompressGetTempSize(num_chunks, max_uncompressed_chunk_size, temp_bytes);
  } catch (const std::exception& e) {
    return Check::exception_to_error(
        e, "nvcompBatchedGdeflateDecompressGetTempSize()");
  }

  return nvcompSuccess;
#else
  (void)num_chunks;
  (void)max_uncompressed_chunk_size;
  (void)temp_bytes;
  std::cerr << "ERROR: nvcomp configured without gdeflate support\n"
            << "Please check the README for configuration instructions" << std::endl;
  return nvcompErrorNotSupported;
#endif
}

nvcompStatus_t nvcompBatchedGdeflateDecompressAsync(
    const void* const* device_compressed_ptrs,
    const size_t* device_compressed_bytes,
    const size_t* device_uncompressed_bytes,
    size_t* device_actual_uncompressed_bytes,
    size_t batch_size,
    void* const device_temp_ptr,
    size_t temp_bytes,
    void* const* device_uncompressed_ptrs,
    nvcompStatus_t* device_status_ptrs,
    cudaStream_t stream)
{
#ifdef ENABLE_GDEFLATE
  // NOTE: if we start using `max_uncompressed_chunk_bytes`, we need to check
  // to make sure it is not zero, as we have notified users to supply zero if
  // they are not finding the maximum size.

  try {
    // Use device_status_ptrs as temp space to store gdeflate statuses
    static_assert(sizeof(nvcompStatus_t) == sizeof(gdeflate::gdeflateStatus_t),
        "Mismatched sizes of nvcompStatus_t and gdeflateStatus_t");
    auto device_statuses = reinterpret_cast<gdeflate::gdeflateStatus_t*>(device_status_ptrs);

    // Run the decompression kernel
    gdeflate::decompressAsync(device_compressed_ptrs, device_compressed_bytes,
        device_uncompressed_bytes, device_actual_uncompressed_bytes,
        0, batch_size, device_temp_ptr, temp_bytes,
        device_uncompressed_ptrs, device_statuses, stream);

    // Launch a kernel to convert the output statuses
    convertGdeflateOutputStatuses(device_status_ptrs, batch_size, stream);

  } catch (const std::exception& e) {
    return Check::exception_to_error(e, "nvcompBatchedGdeflateDecompressAsync()");
  }

  return nvcompSuccess;
#else
  (void)device_compressed_ptrs;
  (void)device_compressed_bytes;
  (void)device_uncompressed_bytes;
  (void)device_actual_uncompressed_bytes;
  (void)batch_size;
  (void)device_temp_ptr;
  (void)temp_bytes;
  (void)device_uncompressed_ptrs;
  (void)device_status_ptrs;
  (void)stream;
  std::cerr << "ERROR: nvcomp configured without gdeflate support\n"
            << "Please check the README for configuration instructions" << std::endl;
  return nvcompErrorNotSupported;
#endif
}

nvcompStatus_t nvcompBatchedGdeflateGetDecompressSizeAsync(
    const void* const* device_compressed_ptrs,
    const size_t* device_compressed_bytes,
    size_t* device_uncompressed_bytes,
    size_t batch_size,
    cudaStream_t stream) {
#ifdef ENABLE_GDEFLATE
  try {
    gdeflate::getDecompressSizeAsync(device_compressed_ptrs, device_compressed_bytes,
        device_uncompressed_bytes, batch_size, stream);
  } catch (const std::exception& e) {
    return Check::exception_to_error(e, "nvcompBatchedGdeflateDecompressAsync()");
  }

  return nvcompSuccess;
#else
  (void)device_compressed_ptrs;
  (void)device_compressed_bytes;
  (void)device_uncompressed_bytes;
  (void)batch_size;
  (void)stream;
  std::cerr << "ERROR: nvcomp configured without gdeflate support\n"
            << "Please check the README for configuration instructions" << std::endl;
  return nvcompErrorNotSupported;
#endif
}

nvcompStatus_t nvcompBatchedGdeflateCompressGetTempSize(
    const size_t batch_size,
    const size_t max_chunk_size,
    nvcompBatchedGdeflateOpts_t format_opts,
    size_t* const temp_bytes)
{
#ifdef ENABLE_GDEFLATE
  CHECK_NOT_NULL(temp_bytes);


  try {
    gdeflate::gdeflate_compression_algo algo = getGdeflateEnumFromFormatOpts(format_opts);
    gdeflate::compressGetTempSize(batch_size, max_chunk_size, temp_bytes, algo);
  } catch (const std::exception& e) {
    return Check::exception_to_error(
        e, "nvcompBatchedGdeflateCompressGetTempSize()");
  }

  return nvcompSuccess;
#else
  (void)batch_size;
  (void)max_chunk_size;
  (void)format_opts;
  (void)temp_bytes;
  std::cerr << "ERROR: nvcomp configured without gdeflate support\n"
            << "Please check the README for configuration instructions" << std::endl;
  return nvcompErrorNotSupported;
#endif
}

nvcompStatus_t nvcompBatchedGdeflateCompressGetMaxOutputChunkSize(
    size_t max_chunk_size,
    nvcompBatchedGdeflateOpts_t /* format_opts */,
    size_t* max_compressed_size)
{
#ifdef ENABLE_GDEFLATE
  CHECK_NOT_NULL(max_compressed_size);

  try {
    gdeflate::compressGetMaxOutputChunkSize(max_chunk_size, max_compressed_size);
  } catch (const std::exception& e) {
    return Check::exception_to_error(
        e, "nvcompBatchedGdeflateCompressGetOutputSize()");
  }

  return nvcompSuccess;
#else
  (void)max_chunk_size;
  (void)max_compressed_size;
  std::cerr << "ERROR: nvcomp configured without gdeflate support\n"
            << "Please check the README for configuration instructions" << std::endl;
  return nvcompErrorNotSupported;
#endif
}

nvcompStatus_t nvcompBatchedGdeflateCompressAsync(
    const void* const* const device_in_ptrs,
    const size_t* const device_in_bytes,
    const size_t max_uncompressed_chunk_size,
    const size_t batch_size,
    void* const temp_ptr,
    const size_t temp_bytes,
    void* const* const device_out_ptrs,
    size_t* const device_out_bytes,
    nvcompBatchedGdeflateOpts_t format_opts,
    cudaStream_t stream)
{
#ifdef ENABLE_GDEFLATE
  try {
    gdeflate::gdeflate_compression_algo algo = getGdeflateEnumFromFormatOpts(format_opts);
    gdeflate::compressAsync(device_in_ptrs, device_in_bytes, max_uncompressed_chunk_size,
        batch_size, temp_ptr, temp_bytes, device_out_ptrs, device_out_bytes, algo, stream);
  } catch (const std::exception& e) {
    return Check::exception_to_error(e, "nvcompBatchedGdeflateCompressAsync()");
  }

  return nvcompSuccess;
#else
  (void)device_in_ptrs;
  (void)device_in_bytes;
  (void)max_uncompressed_chunk_size;
  (void)batch_size;
  (void)temp_ptr;
  (void)temp_bytes;
  (void)device_out_ptrs;
  (void)device_out_bytes;
  (void)format_opts;
  (void)stream;
  std::cerr << "ERROR: nvcomp configured without gdeflate support\n"
            << "Please check the README for configuration instructions" << std::endl;
  return nvcompErrorNotSupported;
#endif
}<|MERGE_RESOLUTION|>--- conflicted
+++ resolved
@@ -50,10 +50,7 @@
 
 using namespace nvcomp;
 
-<<<<<<< HEAD
-=======
-#ifdef ENABLE_GDEFLATE
->>>>>>> 0c2f96a2
+#ifdef ENABLE_GDEFLATE
 gdeflate::gdeflate_compression_algo getGdeflateEnumFromFormatOpts(nvcompBatchedGdeflateOpts_t format_opts) {
   gdeflate::gdeflate_compression_algo algo;
   switch(format_opts.algo) {
@@ -68,10 +65,7 @@
   }
   return algo;
 }
-<<<<<<< HEAD
-=======
-#endif
->>>>>>> 0c2f96a2
+#endif
 
 nvcompStatus_t nvcompBatchedGdeflateDecompressGetTempSize(
     const size_t num_chunks,
